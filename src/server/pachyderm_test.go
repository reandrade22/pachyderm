--- conflicted
+++ resolved
@@ -363,9 +363,6 @@
 	require.Equal(t, 2, len(listCommitResponse.CommitInfo))
 }
 
-<<<<<<< HEAD
-func TestPipelineThatWritesToOneFile(t *testing.T) {
-=======
 func TestPipelineWithTooMuchParallelism(t *testing.T) {
 	if testing.Short() {
 		t.Skip("Skipping integration tests in short mode")
@@ -422,7 +419,6 @@
 }
 
 func TestPipelineWithEmptyInputs(t *testing.T) {
->>>>>>> a3887a06
 	if testing.Short() {
 		t.Skip("Skipping integration tests in short mode")
 	}
@@ -438,12 +434,8 @@
 		"",
 		[]string{"sh"},
 		[]string{
-<<<<<<< HEAD
-			"dd if=/dev/zero of=/pfs/out/file bs=10 count=1",
-=======
 			"NEW_UUID=$(cat /dev/urandom | tr -dc 'a-zA-Z0-9' | fold -w 32 | head -n 1)",
 			"echo foo > /pfs/out/$NEW_UUID",
->>>>>>> a3887a06
 		},
 		3,
 		nil,
@@ -469,15 +461,56 @@
 	require.NoError(t, err)
 	outCommits := listCommitResponse.CommitInfo
 	require.Equal(t, 1, len(outCommits))
-<<<<<<< HEAD
+	fileInfos, err := pfsclient.ListFile(pachClient, outRepo.Name, outCommits[0].Commit.ID, "", "", nil, false)
+	require.NoError(t, err)
+	require.Equal(t, 3, len(fileInfos))
+}
+
+func TestPipelineThatWritesToOneFile(t *testing.T) {
+	if testing.Short() {
+		t.Skip("Skipping integration tests in short mode")
+	}
+
+	t.Parallel()
+	pachClient := getPachClient(t)
+	// create pipeline
+	pipelineName := uniqueString("pipeline")
+	outRepo := ppsserver.PipelineRepo(ppsclient.NewPipeline(pipelineName))
+	require.NoError(t, ppsclient.CreatePipeline(
+		pachClient,
+		pipelineName,
+		"",
+		[]string{"sh"},
+		[]string{
+			"dd if=/dev/zero of=/pfs/out/file bs=10 count=1",
+		},
+		3,
+		nil,
+	))
+
+	// Manually trigger the pipeline
+	job, err := pachClient.CreateJob(context.Background(), &ppsclient.CreateJobRequest{
+		Pipeline: &ppsclient.Pipeline{
+			Name: pipelineName,
+		},
+	})
+	require.True(t, job.ID != "")
+
+	listCommitRequest := &pfsclient.ListCommitRequest{
+		Repo:       []*pfsclient.Repo{outRepo},
+		CommitType: pfsclient.CommitType_COMMIT_TYPE_READ,
+		Block:      true,
+	}
+	listCommitResponse, err := pachClient.ListCommit(
+		context.Background(),
+		listCommitRequest,
+	)
+	require.NoError(t, err)
+	outCommits := listCommitResponse.CommitInfo
+	require.Equal(t, 1, len(outCommits))
 	var buffer bytes.Buffer
 	require.NoError(t, pfsclient.GetFile(pachClient, outRepo.Name, outCommits[0].Commit.ID, "file", 0, 0, "", nil, &buffer))
 	require.Equal(t, 30, buffer.Len())
-=======
-	fileInfos, err := pfsclient.ListFile(pachClient, outRepo.Name, outCommits[0].Commit.ID, "", "", nil, false)
-	require.NoError(t, err)
-	require.Equal(t, 3, len(fileInfos))
->>>>>>> a3887a06
 }
 
 func TestWorkload(t *testing.T) {
